--- conflicted
+++ resolved
@@ -1679,10 +1679,7 @@
 
     """
     statements = model.statements
-<<<<<<< HEAD
-    odes = statements.ode_system
-    if odes is None:
-        raise ValueError(f'Model {model.name} has no ODE system')
+    odes = get_and_check_odes(model)
     if name:
         other_compartment = odes.find_compartment(name)
         if other_compartment is None:
@@ -1692,10 +1689,7 @@
     else:
         per = odes.find_peripheral_compartments()
         central = odes.central_compartment
-=======
-    odes = get_and_check_odes(model)
-    per = odes.peripheral_compartments
->>>>>>> 55f9ba11
+
     n = len(per) + 1
 
     elimination_rate = odes.get_flow(central, output)
@@ -1835,16 +1829,9 @@
     add_peripheral_compartment
 
     """
-<<<<<<< HEAD
-    statements = model.statements
-    odes = statements.ode_system
-    if odes is None:
-        raise ValueError(f'Model {model.name} has no ODE system')
+    odes = get_and_check_odes(model)
     peripherals = odes.find_peripheral_compartments(name)
-=======
-    odes = get_and_check_odes(model)
-    peripherals = odes.peripheral_compartments
->>>>>>> 55f9ba11
+
     if peripherals:
         last_peripheral = peripherals[-1]
         if name:
