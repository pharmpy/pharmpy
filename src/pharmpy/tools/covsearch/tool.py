--- conflicted
+++ resolved
@@ -76,22 +76,14 @@
     pass
 
 
-<<<<<<< HEAD
-class SambaStep(Step):
-    pass
-
-
-def _added_effects(steps: Tuple[Step, ...]) -> Iterable[Effect]:
-=======
 def _added_effects(steps: tuple[Step, ...]) -> Iterable[Effect]:
->>>>>>> 87c18ab9
     added_effects = defaultdict(list)
     for i, step in enumerate(steps):
         if isinstance(step, ForwardStep):
             added_effects[astuple(step.effect)].append(i)
         elif isinstance(step, BackwardStep):
             added_effects[astuple(step.effect)].pop()
-        elif isinstance(step, (AdaptiveStep, SambaStep)):
+        elif isinstance(step, AdaptiveStep):
             pass
         else:
             raise ValueError("Unknown step ({step}) added")
@@ -909,7 +901,6 @@
             if candidate.steps == tuple()
             or isinstance(candidate.steps[-1], ForwardStep)
             or isinstance(candidate.steps[-1], AdaptiveStep)
-            or isinstance(candidate.steps[-1], SambaStep)
             else len(candidate.steps) + index_offset
         ),
         'parameter': parameter,
