from collections import Counter, defaultdict
from dataclasses import astuple, dataclass
from itertools import count
from typing import Any, Callable, Iterable, List, Sequence, Tuple, Union

from pharmpy.deps import numpy as np
from pharmpy.deps import pandas as pd
from pharmpy.model import Model
<<<<<<< HEAD
from pharmpy.modeling import add_covariate_effect, copy_model, summarize_modelfit_results
=======
from pharmpy.modeling import add_covariate_effect, copy_model, get_pk_parameters
>>>>>>> 4ef690f9
from pharmpy.modeling.lrt import best_of_many as lrt_best_of_many
from pharmpy.modeling.lrt import p_value as lrt_p_value
from pharmpy.modeling.lrt import test as lrt_test
from pharmpy.tools.common import create_results, update_initial_estimates
from pharmpy.tools.mfl.feature.covariate import (
    EffectLiteral,
    Spec,
    all_covariate_effects,
    parse_spec,
    spec,
)
from pharmpy.tools.mfl.parse import parse
from pharmpy.tools.modelfit import create_fit_workflow
from pharmpy.tools.scm.results import candidate_summary_dataframe, ofv_summary_dataframe
from pharmpy.utils import runtime_type_check, same_arguments_as
from pharmpy.workflows import Task, Workflow, call_workflow

from .results import COVSearchResults

NAME_WF = 'covsearch'

DataFrame = Any  # NOTE should be pd.DataFrame but we want lazy loading


@dataclass(frozen=True)
class Effect:
    parameter: str
    covariate: str
    fp: str
    operation: str


class AddEffect(Effect):
    pass


class RemoveEffect(Effect):
    pass


@dataclass(frozen=True)
class Step:
    alpha: float
    effect: Effect


class ForwardStep(Step):
    pass


class BackwardStep(Step):
    pass


def _added_effects(steps: Tuple[Step, ...]) -> Iterable[Effect]:
    added_effects = defaultdict(list)
    for i, step in enumerate(steps):
        if isinstance(step, ForwardStep):
            added_effects[astuple(step.effect)].append(i)
        else:
            assert isinstance(step, BackwardStep)
            added_effects[astuple(step.effect)].pop()

    pos = {effect: set(indices) for effect, indices in added_effects.items()}

    for i, step in enumerate(steps):
        if isinstance(step, ForwardStep) and i in pos[astuple(step.effect)]:
            yield step.effect


@dataclass
class Candidate:
    model: Model
    steps: Tuple[Step, ...]


@dataclass
class SearchState:
    start_model: Model
    best_candidate_so_far: Candidate
    all_candidates_so_far: List[Candidate]


ALGORITHMS = frozenset(['scm-forward', 'scm-forward-then-backward'])


def create_workflow(
    effects: Union[str, Sequence[Spec]],
    p_forward: float = 0.05,
    p_backward: float = 0.01,
    max_steps: int = -1,
    algorithm: str = 'scm-forward-then-backward',
    model: Union[Model, None] = None,
):
    """Run COVsearch tool. For more details, see :ref:`covsearch`.

    Parameters
    ----------
    effects : str | list
        The list of candidate parameter-covariate effects to try, either as a
        MFL sentence or in (optionally compact) tuple form.
    p_forward : float
        The p-value to use in the likelihood ratio test for forward steps
    p_backward : float
        The p-value to use in the likelihood ratio test for backward steps
    max_steps : int
        The maximum number of search steps to make
    algorithm : str
        The search algorithm to use. Currently 'scm-forward' and
        'scm-forward-then-backward' are supported.
    model : Model
        Pharmpy model

    Returns
    -------
    COVSearchResults
        COVsearch tool result object

    Examples
    --------
    >>> from pharmpy.modeling import *
    >>> model = load_example_model("pheno")
    >>> from pharmpy.tools import run_covsearch  # doctest: +SKIP
    >>> res = run_covsearch([
    ...     ('CL', 'WGT', 'exp', '*'),
    ...     ('CL', 'APGR', 'exp', '*'),
    ...     ('V', 'WGT', 'exp', '*'),
    ...     ('V', 'APGR', 'exp', '*'),
    ... ], model=model)      # doctest: +SKIP

    """

    wf = Workflow()
    wf.name = NAME_WF

    init_task = init(model)
    wf.add_task(init_task)

    forward_search_task = Task(
        'forward-search',
        task_greedy_forward_search,
        effects,
        p_forward,
        max_steps,
    )

    wf.add_task(forward_search_task, predecessors=init_task)
    search_output = wf.output_tasks

    if algorithm == 'scm-forward-then-backward':

        backward_search_task = Task(
            'backward-search',
            task_greedy_backward_search,
            p_backward,
            max_steps,
        )

        wf.add_task(backward_search_task, predecessors=search_output)
        search_output = wf.output_tasks

    results_task = Task(
        'results',
        task_results,
        p_forward,
        p_backward,
    )

    wf.add_task(results_task, predecessors=search_output)

    return wf


def _init_search_state(model: Model) -> SearchState:
    candidate = Candidate(model, ())
    return SearchState(model, candidate, [candidate])


def init(model: Union[Model, None]):
    return (
        Task('init', _init_search_state)
        if model is None
        else Task('init', _init_search_state, model)
    )


def task_greedy_forward_search(
    context,
    effects: Union[str, Sequence[Spec]],
    p_forward: float,
    max_steps: int,
    state: SearchState,
) -> SearchState:
    candidate = state.best_candidate_so_far
    assert state.all_candidates_so_far == [candidate]
    effect_spec = spec(candidate.model, parse(effects)) if isinstance(effects, str) else effects
    candidate_effects = sorted(set(parse_spec(effect_spec)))

    def handle_effects(
        step: int, parent: Candidate, candidate_effects: List[EffectLiteral], index_offset: int
    ):

<<<<<<< HEAD
        wf = wf_effects_addition(parent.model, parent, candidate_effects, index_offset)
        new_candidate_models = call_workflow(wf, f'{NAME_WF}-effects_addition-{step}')
=======
        wf = wf_effects_addition(parent.model, candidate_effects)
        new_candidate_models = call_workflow(wf, f'{NAME_WF}-effects_addition-{step}', context)
>>>>>>> 4ef690f9

        return [
            Candidate(model, parent.steps + (ForwardStep(p_forward, AddEffect(*effect)),))
            for model, effect in zip(new_candidate_models, candidate_effects)
        ]

    return _greedy_search(
        state,
        handle_effects,
        candidate_effects,
        p_forward,
        max_steps,
    )


def task_greedy_backward_search(
    context,
    p_backward: float,
    max_steps: int,
    state: SearchState,
) -> SearchState:
    def handle_effects(
        step: int, parent: Candidate, candidate_effects: List[EffectLiteral], index_offset: int
    ):

<<<<<<< HEAD
        wf = wf_effects_removal(state.start_model, parent, candidate_effects, index_offset)
        new_candidate_models = call_workflow(wf, f'{NAME_WF}-effects_removal-{step}')
=======
        wf = wf_effects_removal(state.start_model, parent, candidate_effects)
        new_candidate_models = call_workflow(wf, f'{NAME_WF}-effects_removal-{step}', context)
>>>>>>> 4ef690f9

        return [
            Candidate(model, parent.steps + (BackwardStep(p_backward, RemoveEffect(*effect)),))
            for model, effect in zip(new_candidate_models, candidate_effects)
        ]

    candidate_effects = list(map(astuple, _added_effects(state.best_candidate_so_far.steps)))

    n_removable_effects = max(0, len(state.best_candidate_so_far.steps) - 1)

    return _greedy_search(
        state,
        handle_effects,
        candidate_effects,
        p_backward,
        min(max_steps, n_removable_effects) if max_steps >= 0 else n_removable_effects,
    )


def _greedy_search(
    state: SearchState,
    handle_effects: Callable[[int, Candidate, List[EffectLiteral]], List[Candidate]],
    candidate_effects: List[EffectLiteral],
    alpha: float,
    max_steps: int,
) -> SearchState:

    best_candidate_so_far = state.best_candidate_so_far
    all_candidates_so_far = list(state.all_candidates_so_far)  # NOTE this includes start model

    steps = range(1, max_steps + 1) if max_steps >= 0 else count(1)

    for step in steps:
        if not candidate_effects:
            break

        new_candidates = handle_effects(
            step, best_candidate_so_far, candidate_effects, len(all_candidates_so_far) - 1
        )

        all_candidates_so_far.extend(new_candidates)
        new_candidate_models = map(lambda candidate: candidate.model, new_candidates)

        parent = best_candidate_so_far.model
        best_model_so_far = lrt_best_of_many(parent, new_candidate_models, alpha)

        if best_model_so_far is parent:
            break

        best_candidate_so_far = next(
            filter(lambda candidate: candidate.model is best_model_so_far, all_candidates_so_far)
        )

        # NOTE Filter out incompatible effects
        last_step_effect = best_candidate_so_far.steps[-1].effect

        candidate_effects = [
            effect
            for effect in candidate_effects
            if effect[0] != last_step_effect.parameter or effect[1] != last_step_effect.covariate
        ]

    return SearchState(
        state.start_model,
        best_candidate_so_far,
        all_candidates_so_far,
    )


def wf_effects_addition(
    model: Model, candidate: Candidate, candidate_effects: List[EffectLiteral], index_offset: int
):
    wf = Workflow()

    for i, effect in enumerate(candidate_effects, 1):
        task = Task(
            repr(effect),
            task_add_covariate_effect,
            model,
            candidate,
            effect,
            index_offset + i,
        )
        wf.add_task(task)

    wf_fit = create_fit_workflow(n=len(candidate_effects))
    wf.insert_workflow(wf_fit)

    task_gather = Task('gather', lambda *models: models)
    wf.add_task(task_gather, predecessors=wf.output_tasks)
    return wf


def task_add_covariate_effect(
    model: Model, candidate: Candidate, effect: EffectLiteral, effect_index: int
):
    model_with_added_effect = copy_model(model, name=f'covsearch_run{effect_index}')
    model_with_added_effect.description = _create_description(effect, candidate.steps)
    model_with_added_effect.parent_model = model.name
    update_initial_estimates(model_with_added_effect)
    add_covariate_effect(model_with_added_effect, *effect, allow_nested=True)
    return model_with_added_effect


def _create_description(
    effect_new: Union[Tuple, Effect], steps_prev: Tuple[Step, ...], forward: bool = True
):
    # Will create this type of description: '(CL-AGE-exp);(MAT-AGE-exp);(MAT-AGE-exp-+)'
    def _create_effect_str(effect):
        if isinstance(effect, Tuple):
            param, cov, fp, op = effect
        elif isinstance(effect, Effect):
            param, cov, fp, op = effect.parameter, effect.covariate, effect.fp, effect.operation
        else:
            raise ValueError('Effect must be a tuple or Effect dataclass')
        effect_base = f'{param}-{cov}-{fp}'
        if op == '+':
            effect_base += f'-{op}'
        return f'({effect_base})'

    effect_new_str = _create_effect_str(effect_new)
    effects = []
    for effect_prev in _added_effects(steps_prev):
        effect_prev_str = _create_effect_str(effect_prev)
        if not forward and effect_prev_str == effect_new_str:
            continue
        effects.append(effect_prev_str)
    if forward:
        effects.append(effect_new_str)
    return ';'.join(effects)


def wf_effects_removal(
    base_model: Model, parent: Candidate, candidate_effects: List[EffectLiteral], index_offset: int
):
    wf = Workflow()

    for i, effect in enumerate(candidate_effects, 1):
        task = Task(
            repr(effect),
            task_remove_covariate_effect,
            base_model,
            parent,
            effect,
            index_offset + i,
        )
        wf.add_task(task)

    wf_fit = create_fit_workflow(n=len(candidate_effects))
    wf.insert_workflow(wf_fit)

    task_gather = Task('gather', lambda *models: models)
    wf.add_task(task_gather, predecessors=wf.output_tasks)
    return wf


def task_remove_covariate_effect(
    base_model: Model, candidate: Candidate, effect: EffectLiteral, effect_index: int
):
    model = candidate.model
    model_with_removed_effect = copy_model(base_model, name=f'covsearch_run{effect_index}')
    model_with_removed_effect.description = _create_description(
        effect, candidate.steps, forward=False
    )
    model_with_removed_effect.parent_model = model.name

    for kept_effect in _added_effects((*candidate.steps, BackwardStep(-1, RemoveEffect(*effect)))):
        add_covariate_effect(model_with_removed_effect, *astuple(kept_effect), allow_nested=True)

    update_initial_estimates(model_with_removed_effect)
    return model_with_removed_effect


def task_results(p_forward: float, p_backward: float, state: SearchState):
    candidates = state.all_candidates_so_far
    models = list(map(lambda candidate: candidate.model, candidates))
    base_model, *res_models = models
    assert base_model is state.start_model
    best_model = state.best_candidate_so_far.model

<<<<<<< HEAD
    res = create_results(COVSearchResults, base_model, base_model, res_models, 'ofv', None)
=======
    res = create_results(
        COVSearchResults, base_model, base_model, res_models, 'lrt', (p_forward, p_backward)
    )
>>>>>>> 4ef690f9

    res.steps = _make_df_steps(best_model, candidates)
    res.candidate_summary = candidate_summary_dataframe(res.steps)
    res.ofv_summary = ofv_summary_dataframe(res.steps, final_included=True, iterations=True)

    res.summary_tool = _modify_summary_tool(res.summary_tool, res.steps)
    res.summary_models = _summarize_models(models, res.steps)

    return res


def _modify_summary_tool(summary_tool, steps):
    step_cols_to_keep = ['step', 'pvalue', 'goal_pvalue', 'is_backward', 'selected', 'model']
    steps_df = steps.reset_index()[step_cols_to_keep].set_index(['step', 'model'])

    summary_tool_new = steps_df.join(summary_tool)
    column_to_move = summary_tool_new.pop('description')

    summary_tool_new.insert(0, 'description', column_to_move)
    return summary_tool_new.drop(['rank'], axis=1)


def _summarize_models(models, steps):
    summary_models = summarize_modelfit_results(models)
    summary_models['step'] = steps.reset_index().set_index(['model'])['step']

    return summary_models.reset_index().set_index(['step', 'model'])


def _make_df_steps(best_model: Model, candidates: List[Candidate]):
    models_dict = {candidate.model.name: candidate.model for candidate in candidates}
    children_count = Counter(candidate.model.parent_model for candidate in candidates)

    data = (
        _make_df_steps_row(models_dict, children_count, best_model, candidate)
        for candidate in candidates
    )

    return pd.DataFrame.from_records(
        data,
        index=['step', 'parameter', 'covariate', 'extended_state'],
    )


def _make_df_steps_row(
    models_dict: dict, children_count: Counter, best_model: Model, candidate: Candidate
):
    model = candidate.model
    parent_model = models_dict[model.parent_model]
    reduced_ofv = (
        np.nan if parent_model.modelfit_results is None else parent_model.modelfit_results.ofv
    )
    extended_ofv = np.nan if model.modelfit_results is None else model.modelfit_results.ofv
    ofv_drop = reduced_ofv - extended_ofv
    if candidate.steps:
        last_step = candidate.steps[-1]
        last_effect = last_step.effect
        parameter, covariate = last_effect.parameter, last_effect.covariate
        extended_state = f'{last_effect.operation} {last_effect.fp}'
        is_backward = isinstance(last_step, BackwardStep)
        alpha = last_step.alpha
        extended_significant = lrt_test(parent_model, candidate.model, alpha)
    else:
        parameter, covariate, extended_state = '', '', ''
        is_backward = False
        alpha, extended_significant = np.nan, np.nan

    p_value = lrt_p_value(parent_model, model)
    selected = children_count[candidate.model.name] >= 1 or candidate.model is best_model

    assert not selected or (candidate.model is parent_model) or extended_significant
    return {
        'step': len(candidate.steps),
        'parameter': parameter,
        'covariate': covariate,
        'extended_state': extended_state,
        'reduced_ofv': reduced_ofv,
        'extended_ofv': extended_ofv,
        'ofv_drop': ofv_drop,
        'delta_df': len(model.parameters.nonfixed) - len(parent_model.parameters.nonfixed),
        'pvalue': p_value,
        'goal_pvalue': alpha,
        'is_backward': is_backward,
        'extended_significant': extended_significant,
        'selected': selected,
        'directory': str(candidate.model.database.path),
        'model': candidate.model.name,
        'covariate_effects': np.nan,
    }


@runtime_type_check
@same_arguments_as(create_workflow)
def validate_input(effects, p_forward, p_backward, algorithm, model):
    if algorithm not in ALGORITHMS:
        raise ValueError(
            f'Invalid `algorithm`: got `{algorithm}`, must be one of {sorted(ALGORITHMS)}.'
        )

    if not 0 < p_forward <= 1:
        raise ValueError(
            f'Invalid `p_forward`: got `{p_forward}`, must be a float in range (0, 1].'
        )

    if not 0 < p_backward <= 1:
        raise ValueError(
            f'Invalid `p_backward`: got `{p_backward}`, must be a float in range (0, 1].'
        )

    if model is not None:
        if isinstance(effects, str):
            try:
                parsed = parse(effects)
            except:  # noqa E722
                raise ValueError(f'Invalid `effects`, could not be parsed: `{effects}`')
            effect_spec = spec(model, parsed)
        else:
            effect_spec = effects

        candidate_effects = map(lambda x: Effect(*x), sorted(set(parse_spec(effect_spec))))

        try:
            di_covariate = model.datainfo.typeix['covariate'].names
        except IndexError:
            di_covariate = []

        try:
            di_unknown = model.datainfo.typeix['unknown'].names
        except IndexError:
            di_unknown = []

        allowed_covariates = set(di_covariate).union(di_unknown)
        allowed_parameters = set(get_pk_parameters(model)).union(
            str(statement.symbol) for statement in model.statements.before_odes
        )
        allowed_covariate_effects = set(all_covariate_effects)
        allowed_ops = set(['*', '+'])

        for effect in candidate_effects:
            if effect.covariate not in allowed_covariates:
                raise ValueError(
                    f'Invalid `effects` because of invalid covariate found in'
                    f' effects: got `{effect.covariate}`,'
                    f' must be in {sorted(allowed_covariates)}.'
                )
            if effect.parameter not in allowed_parameters:
                raise ValueError(
                    f'Invalid `effects` because of invalid parameter found in'
                    f' effects: got `{effect.parameter}`,'
                    f' must be in {sorted(allowed_parameters)}.'
                )
            if effect.fp not in allowed_covariate_effects:
                raise ValueError(
                    f'Invalid `effects` because of invalid effect function found in'
                    f' effects: got `{effect.fp}`,'
                    f' must be in {sorted(allowed_covariate_effects)}.'
                )
            if effect.operation not in allowed_ops:
                raise ValueError(
                    f'Invalid `effects` because of invalid effect operation found in'
                    f' effects: got `{effect.operation}`,'
                    f' must be in {sorted(allowed_ops)}.'
                )<|MERGE_RESOLUTION|>--- conflicted
+++ resolved
@@ -6,11 +6,12 @@
 from pharmpy.deps import numpy as np
 from pharmpy.deps import pandas as pd
 from pharmpy.model import Model
-<<<<<<< HEAD
-from pharmpy.modeling import add_covariate_effect, copy_model, summarize_modelfit_results
-=======
-from pharmpy.modeling import add_covariate_effect, copy_model, get_pk_parameters
->>>>>>> 4ef690f9
+from pharmpy.modeling import (
+    add_covariate_effect,
+    copy_model,
+    get_pk_parameters,
+    summarize_modelfit_results,
+)
 from pharmpy.modeling.lrt import best_of_many as lrt_best_of_many
 from pharmpy.modeling.lrt import p_value as lrt_p_value
 from pharmpy.modeling.lrt import test as lrt_test
@@ -213,13 +214,8 @@
         step: int, parent: Candidate, candidate_effects: List[EffectLiteral], index_offset: int
     ):
 
-<<<<<<< HEAD
         wf = wf_effects_addition(parent.model, parent, candidate_effects, index_offset)
-        new_candidate_models = call_workflow(wf, f'{NAME_WF}-effects_addition-{step}')
-=======
-        wf = wf_effects_addition(parent.model, candidate_effects)
         new_candidate_models = call_workflow(wf, f'{NAME_WF}-effects_addition-{step}', context)
->>>>>>> 4ef690f9
 
         return [
             Candidate(model, parent.steps + (ForwardStep(p_forward, AddEffect(*effect)),))
@@ -245,13 +241,8 @@
         step: int, parent: Candidate, candidate_effects: List[EffectLiteral], index_offset: int
     ):
 
-<<<<<<< HEAD
         wf = wf_effects_removal(state.start_model, parent, candidate_effects, index_offset)
-        new_candidate_models = call_workflow(wf, f'{NAME_WF}-effects_removal-{step}')
-=======
-        wf = wf_effects_removal(state.start_model, parent, candidate_effects)
         new_candidate_models = call_workflow(wf, f'{NAME_WF}-effects_removal-{step}', context)
->>>>>>> 4ef690f9
 
         return [
             Candidate(model, parent.steps + (BackwardStep(p_backward, RemoveEffect(*effect)),))
@@ -432,13 +423,9 @@
     assert base_model is state.start_model
     best_model = state.best_candidate_so_far.model
 
-<<<<<<< HEAD
-    res = create_results(COVSearchResults, base_model, base_model, res_models, 'ofv', None)
-=======
     res = create_results(
         COVSearchResults, base_model, base_model, res_models, 'lrt', (p_forward, p_backward)
     )
->>>>>>> 4ef690f9
 
     res.steps = _make_df_steps(best_model, candidates)
     res.candidate_summary = candidate_summary_dataframe(res.steps)
@@ -524,7 +511,6 @@
         'is_backward': is_backward,
         'extended_significant': extended_significant,
         'selected': selected,
-        'directory': str(candidate.model.database.path),
         'model': candidate.model.name,
         'covariate_effects': np.nan,
     }
