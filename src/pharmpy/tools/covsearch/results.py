--- conflicted
+++ resolved
@@ -15,16 +15,10 @@
         summary_errors=None,
         final_model_name=None,
         models=None,
-<<<<<<< HEAD
-        steps: Union[None, pd.DataFrame] = None,
-        ofv_summary: Union[None, pd.DataFrame] = None,
-        candidate_summary: Union[None, pd.DataFrame] = None,
-        tool_database=None,
-=======
         steps: Union[None, DataFrame] = None,
         ofv_summary: Union[None, DataFrame] = None,
         candidate_summary: Union[None, DataFrame] = None,
->>>>>>> c651829b
+        tool_database=None,
     ):
         self.summary_tool = summary_tool
         self.summary_models = summary_models
