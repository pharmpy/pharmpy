--- conflicted
+++ resolved
@@ -1,25 +1,16 @@
-<<<<<<< HEAD
 from dataclasses import dataclass
-from typing import List
-
-import pharmpy.results
+from typing import List, Optional, Set, Union
+
 import pharmpy.tools.iivsearch.algorithms as algorithms
 from pharmpy.deps import pandas as pd
+from pharmpy.model import Model, Results
 from pharmpy.modeling import (
     add_pk_iiv,
     copy_model,
     create_joint_distribution,
     summarize_modelfit_results,
 )
-=======
-from typing import Optional, Union
-
-import pharmpy.tools.iivsearch.algorithms as algorithms
-from pharmpy.deps import pandas as pd
-from pharmpy.model import Model, Results
-from pharmpy.modeling import add_pk_iiv, copy_model, create_joint_distribution
 from pharmpy.modeling.results import RANK_TYPES
->>>>>>> 4ef690f9
 from pharmpy.tools.common import create_results
 from pharmpy.tools.modelfit import create_fit_workflow
 from pharmpy.utils import runtime_type_check, same_arguments_as
@@ -32,7 +23,7 @@
 @dataclass
 class State:
     algorithm: str
-    model_names_so_far: list
+    model_names_so_far: Set[str]
     input_model_name: List[str]
 
 
@@ -82,13 +73,8 @@
     return wf
 
 
-<<<<<<< HEAD
 def create_algorithm_workflow(input_model, base_model, state, iiv_strategy, rank_type, cutoff):
-    wf = Workflow()
-=======
-def create_algorithm_workflow(input_model, base_model, algorithm, iiv_strategy, rank_type, cutoff):
     wf: Workflow[IIVSearchResults] = Workflow()
->>>>>>> 4ef690f9
 
     start_task = Task(f'start_{state.algorithm}', _start_algorithm, base_model)
     wf.add_task(start_task)
@@ -126,53 +112,22 @@
         list_of_algorithms = ['brute_force_no_of_etas', 'brute_force_block_structure']
     else:
         list_of_algorithms = [algorithm]
-    model_names_so_far = []
     sum_tools, sum_models, sum_inds, sum_inds_count, sum_errs = [], [], [], [], []
-<<<<<<< HEAD
-    for i, algorithm_cur in enumerate(list_of_algorithms):
-        state = State(algorithm_cur, model_names_so_far, input_model.name)
-=======
 
     models = []
     models_set = set()
     last_res = None
 
-    for algorithm_cur in list_of_algorithms:
-
+    for i, algorithm_cur in enumerate(list_of_algorithms):
+        state = State(algorithm_cur, models_set, input_model.name)
         # NOTE Execute algorithm
->>>>>>> 4ef690f9
         wf = create_algorithm_workflow(
-            input_model,
-            base_model,
-            state,
-            iiv_strategy,
-            rank_type,
-            cutoff,
-        )
-<<<<<<< HEAD
-        next_res = call_workflow(wf, f'results_{algorithm}')
+            input_model, base_model, state, iiv_strategy, rank_type, cutoff
+        )
+        res = call_workflow(wf, f'results_{algorithm}', context)
         if i == 0:
-            res = next_res
             # Have input model as first row in summary of models as step 0
             sum_models.append(summarize_modelfit_results(input_model))
-        else:
-            prev_model_names = [model.name for model in res.models]
-            new_models = [model for model in next_res.models if model.name not in prev_model_names]
-            res.models = res.models + new_models
-            res.final_model_name = next_res.final_model_name
-            res.input_model = input_model
-        model_names_so_far = [model.name for model in res.models]
-        sum_tools.append(next_res.summary_tool)
-        sum_models.append(next_res.summary_models)
-        sum_inds.append(next_res.summary_individuals)
-        sum_inds_count.append(next_res.summary_individuals_count)
-        sum_errs.append(next_res.summary_errors)
-        final_model = [model for model in res.models if model.name == res.final_model_name]
-        assert len(final_model) == 1
-        base_model = final_model[0]
-=======
-        res = call_workflow(wf, f'results_{algorithm}', context)
-
         # NOTE Append results
         new_models = list(filter(lambda model: model.name not in models_set, res.models))
         models.extend(new_models)
@@ -189,31 +144,16 @@
         )
 
         base_model = final_model
->>>>>>> 4ef690f9
         iiv_strategy = 'no_add'
         last_res = res
 
-<<<<<<< HEAD
+    assert last_res is not None
+
     keys = list(range(1, len(list_of_algorithms) + 1))
-
-    res.summary_tool = _concat_summaries(sum_tools, keys)
-    res.summary_models = _concat_summaries(sum_models, [0] + keys)
-    res.summary_individuals = _concat_summaries(sum_inds, keys)
-    res.summary_individuals_count = _concat_summaries(sum_inds_count, keys)
-    res.summary_errors = _concat_summaries(sum_errs, keys)
-
-    return res
-=======
-    assert last_res is not None
-
-    if len(list_of_algorithms) >= 2:
-        keys = list(range(1, len(list_of_algorithms) + 1))
-    else:
-        keys = None
 
     return IIVSearchResults(
         summary_tool=_concat_summaries(sum_tools, keys),
-        summary_models=_concat_summaries(sum_models, keys),
+        summary_models=_concat_summaries(sum_models, [0] + keys),  # To include input model
         summary_individuals=_concat_summaries(sum_inds, keys),
         summary_individuals_count=_concat_summaries(sum_inds_count, keys),
         summary_errors=_concat_summaries(sum_errs, keys),
@@ -221,7 +161,6 @@
         models=models,
         tool_database=last_res.tool_database,
     )
->>>>>>> 4ef690f9
 
 
 def _concat_summaries(summaries, keys):
