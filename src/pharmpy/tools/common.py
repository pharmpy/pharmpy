--- conflicted
+++ resolved
@@ -77,13 +77,8 @@
     cutoff: Optional[float],
     bic_type: str = 'mixed',
     strictness: Optional[str] = "minimization_successful or (rounding_errors and sigdigs >= 0.1)",
-<<<<<<< HEAD
     penalties=None,
-=======
-    n_predicted=None,
-    n_expected=None,
     context=None,
->>>>>>> 40be4cf7
     **rest,
 ) -> T:
     summary_tool = summarize_tool(
