--- conflicted
+++ resolved
@@ -67,10 +67,7 @@
 )
 def test_exhaustive_stepwise_basic(
     tmp_path,
-<<<<<<< HEAD
     model_count,
-=======
->>>>>>> c651829b
     start_model,
     search_space,
     no_of_models,
