--- conflicted
+++ resolved
@@ -44,13 +44,8 @@
         )
 
         no_of_candidate_models = 4
-<<<<<<< HEAD
         assert len(res.summary_tool) == no_of_candidate_models + 3
-        assert len(res.summary_models) == no_of_candidate_models + 1
-=======
-        assert len(res.summary_tool) == no_of_candidate_models + 1
-        assert len(res.summary_models) == no_of_candidate_models + 2
->>>>>>> 40be4cf7
+        assert len(res.summary_models) == no_of_candidate_models + 2
 
         ctx = LocalDirectoryContext("iivsearch1")
         names = ctx.list_all_names()
@@ -119,13 +114,8 @@
             correlation_algorithm=correlation_algorithm,
         )
 
-<<<<<<< HEAD
         assert len(res.summary_tool) == no_of_candidate_models + 3
-        assert len(res.summary_models) == no_of_candidate_models + 1
-=======
-        assert len(res.summary_tool) == no_of_candidate_models + 1
-        assert len(res.summary_models) == no_of_candidate_models + 2
->>>>>>> 40be4cf7
+        assert len(res.summary_models) == no_of_candidate_models + 2
 
         ctx = LocalDirectoryContext('iivsearch1')
         names = ctx.list_all_names()
@@ -164,13 +154,8 @@
     with chdir(tmp_path):
         res = run_iivsearch(algorithm, keep=[], results=start_modelres[1], model=start_modelres[0])
 
-<<<<<<< HEAD
         assert len(res.summary_tool) == no_of_candidate_models + 4
-        assert len(res.summary_models) == no_of_candidate_models + 1
-=======
-        assert len(res.summary_tool) == no_of_candidate_models + 2
-        assert len(res.summary_models) == no_of_candidate_models + 2
->>>>>>> 40be4cf7
+        assert len(res.summary_models) == no_of_candidate_models + 2
 
         ctx = LocalDirectoryContext('iivsearch1')
         names = ctx.list_all_names()
